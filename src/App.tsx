--- conflicted
+++ resolved
@@ -35,11 +35,8 @@
   const [dailyModelData, setDailyModelData] = useState<DailyModelData[]>([]);
   const [powerUserSummary, setPowerUserSummary] = useState<PowerUserSummary | null>(null);
   const [isDragging, setIsDragging] = useState(false);
-<<<<<<< HEAD
   const [selectedPlan, setSelectedPlan] = useState<string>(COPILOT_PLANS.BUSINESS); // Default to Business
-=======
   const [isProcessing, setIsProcessing] = useState(false);
->>>>>>> e331fedf
   const fileInputRef = useRef<HTMLInputElement>(null);
   
   const processFile = useCallback((file: File) => {
@@ -591,7 +588,6 @@
                   </Table>
                 </div>
               </Card>
-<<<<<<< HEAD
             </div>
             
             {/* Models List Card */}
@@ -615,9 +611,6 @@
                   </Table>
                 </div>
               </Card>
-=======
->>>>>>> e331fedf
-            </div>
           </div>
           
           <div>
